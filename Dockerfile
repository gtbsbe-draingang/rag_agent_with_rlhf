--- conflicted
+++ resolved
@@ -7,15 +7,5 @@
 RUN SECRET=$(chainlit create-secret | tail -n 1)
 RUN echo "CHAINLIT_SECRET=$SECRET" > .env
 
-<<<<<<< HEAD
-=======
-RUN apt-get update && apt-get install -y curl && \
-    curl -fsSL https://ollama.com/install.sh | sh
 
-RUN ollama serve & \
-    sleep 5 && \
-    ollama pull llama3.2:3b-instruct-fp16 && \
-    ollama create rag_agent -f Modelfile
-
->>>>>>> f1e094af
 CMD ["chainlit", "run", "app/main.py", "--host", "0.0.0.0", "--port", "8000"]